import os

custom_imports = dict(imports=["geospatial_fm"])

# base options
dist_params = dict(backend="nccl")
log_level = "INFO"
load_from = None
resume_from = None
cudnn_benchmark = True

dataset_type = "GeospatialDataset"

# TO BE DEFINED BY USER: data directory
data_root = "<path to data root directory>"

num_frames = 1
img_size = 224
num_workers = 4
samples_per_gpu = 4

img_norm_cfg = dict(
    means=[
        0.033349706741586264,
        0.05701185520536176,
        0.05889748132001316,
        0.2323245113436119,
        0.1972854853760658,
        0.11944914225186566,
    ],
    stds=[
        0.02269135568823774,
        0.026807560223070237,
        0.04004109844362779,
        0.07791732423672691,
        0.08708738838140137,
        0.07241979477437814,
    ],
)  # change the mean and std of all the bands

bands = [0, 1, 2, 3, 4, 5]
tile_size = 224
orig_nsize = 512
crop_size = (tile_size, tile_size)
img_suffix = "_merged.tif"
seg_map_suffix = ".mask.tif"
ignore_index = -1
image_nodata = -9999
image_nodata_replace = 0
image_to_float32 = True

# model
# TO BE DEFINED BY USER: model path
pretrained_weights_path = "<path to pretrained weights>"
num_layers = 12
patch_size = 16
embed_dim = 768
num_heads = 12
tubelet_size = 1
output_embed_dim = num_frames*embed_dim
max_intervals = 10000
evaluation_interval = 1000

# TO BE DEFINED BY USER: model path
experiment = "<experiment name>"
project_dir = "<project directory name>"
work_dir = os.path.join(project_dir, experiment)
save_path = work_dir

save_path = work_dir
train_pipeline = [
<<<<<<< HEAD
    dict(
        type="LoadGeospatialImageFromFile",
        to_float32=image_to_float32,
        channels_last=True
    ),
    dict(type="LoadGeospatialAnnotations", reduce_zero_label=False),
    dict(type="BandsExtract", bands=bands),
    dict(type="RandomFlip", prob=0.5),
    dict(type="ToTensor", keys=["img", "gt_semantic_seg"]),
=======
    dict(type='LoadGeospatialImageFromFile', to_float32=image_to_float32),
    dict(type='LoadGeospatialAnnotations', reduce_zero_label=False),
    dict(type='BandsExtract', bands=bands),
    dict(type='RandomFlip', prob=0.5),
    dict(type='ToTensor', keys=['img', 'gt_semantic_seg']),
>>>>>>> 99682699
    # to channels first
    dict(type="TorchPermute", keys=["img"], order=(2, 0, 1)),
    dict(type="TorchNormalize", **img_norm_cfg),
    dict(type="TorchRandomCrop", crop_size=(tile_size, tile_size)),
    dict(
        type="Reshape",
        keys=["img"],
        new_shape=(
            len(bands),
            num_frames,
            tile_size,
            tile_size
        )
    ),
    dict(
        type="Reshape",
        keys=["gt_semantic_seg"],
        new_shape=(1, tile_size, tile_size)
    ),
    dict(
        type="CastTensor",
        keys=["gt_semantic_seg"],
        new_type="torch.LongTensor"
    ),
    dict(type="Collect", keys=["img", "gt_semantic_seg"])
]
test_pipeline = [
<<<<<<< HEAD
    dict(
        type="LoadGeospatialImageFromFile",
        to_float32=image_to_float32,
        channels_last=True
    ),
    dict(type="BandsExtract", bands=bands),
    dict(type="ToTensor", keys=["img"]),
=======
    dict(type='LoadGeospatialImageFromFile', to_float32=image_to_float32),
    dict(type='BandsExtract', bands=bands),
    dict(type='ToTensor', keys=['img']),
>>>>>>> 99682699
    # to channels first
    dict(type="TorchPermute", keys=["img"], order=(2, 0, 1)),
    dict(type="TorchNormalize", **img_norm_cfg),
    dict(
        type="Reshape",
        keys=["img"],
        new_shape=(len(bands), num_frames, -1, -1),
        look_up=dict({
            "2": 1,
            "3": 2
        })),
    dict(type="CastTensor", keys=["img"], new_type="torch.FloatTensor"),
    dict(
        type="CollectTestList",
        keys=["img"],
        meta_keys=[
            "img_info",
            "seg_fields",
            "img_prefix",
            "seg_prefix",
            "filename",
            "ori_filename",
            "img",
            "img_shape",
            "ori_shape",
            "pad_shape",
            "scale_factor",
            "img_norm_cfg"
        ]
    )
]

CLASSES = ("Unburnt land", "Burn scar")

data = dict(
    samples_per_gpu=samples_per_gpu,
    workers_per_gpu=num_workers,
    train=dict(
        type=dataset_type,
        CLASSES=CLASSES,
        data_root=data_root,
        img_dir="training",
        ann_dir="training",
        img_suffix=img_suffix,
        seg_map_suffix=seg_map_suffix,
        pipeline=train_pipeline,
        ignore_index=-1),
    val=dict(
        type=dataset_type,
        CLASSES=CLASSES,
        data_root=data_root,
        img_dir="validation",
        ann_dir="validation",
        img_suffix=img_suffix,
        seg_map_suffix=seg_map_suffix,
        pipeline=test_pipeline,
        ignore_index=-1),
    test=dict(
        type=dataset_type,
        CLASSES=CLASSES,
        data_root=data_root,
        img_dir="validation",
        ann_dir="validation",
        img_suffix=img_suffix,
        seg_map_suffix=seg_map_suffix,
        pipeline=test_pipeline,
        ignore_index=-1
    )
)

optimizer = dict(type="Adam", lr=1.3e-05, betas=(0.9, 0.999))
optimizer_config = dict(grad_clip=None)
lr_config = dict(
    policy="poly",
    warmup="linear",
    warmup_iters=1500,
    warmup_ratio=1e-06,
    power=1.0,
    min_lr=0.0,
    by_epoch=False
)
log_config = dict(
    interval=20,
    hooks=[
        dict(type="TextLoggerHook", by_epoch=False),
        dict(type="TensorboardLoggerHook", by_epoch=False)
    ]
)
checkpoint_config = dict(
    by_epoch=True,
    interval=10,
    out_dir=save_path 
)
evaluation = dict(
    interval=evaluation_interval,
    metric="mIoU",
    pre_eval=True,
    save_best="mIoU",
    by_epoch=False
)

loss_func = dict(
    type="DiceLoss",
    use_sigmoid=False,
    loss_weight=1,
    ignore_index=-1
)

runner = dict(type="IterBasedRunner", max_iters=max_intervals)
workflow = [("train", 1)]
norm_cfg = dict(type="BN", requires_grad=True)
model = dict(
    type="TemporalEncoderDecoder",
    frozen_backbone=False,
    backbone=dict(
        type="TemporalViTEncoder",
        pretrained=pretrained_weights_path,
        img_size=img_size,
        patch_size=patch_size,
        num_frames=num_frames,
        tubelet_size=tubelet_size,
        in_chans=len(bands),
        embed_dim=embed_dim,
        depth=12,
        num_heads=num_heads,
        mlp_ratio=4.0,
        norm_pix_loss=False
    ),
    neck=dict(
        type="ConvTransformerTokensToEmbeddingNeck",
        embed_dim=embed_dim*num_frames,
        output_embed_dim=output_embed_dim,
        drop_cls_token=True,
        Hp=14,
        Wp=14
    ),
    decode_head=dict(
        num_classes=len(CLASSES),
        in_channels=output_embed_dim,
        type="FCNHead",
        in_index=-1,
        channels=256,
        num_convs=1,
        concat_input=False,
        dropout_ratio=0.1,
        norm_cfg=dict(type="BN", requires_grad=True),
        align_corners=False,
        loss_decode=loss_func
    ),
    auxiliary_head=dict(
        num_classes=len(CLASSES),
        in_channels=output_embed_dim,
        type="FCNHead",
        in_index=-1,
        channels=256,
        num_convs=2,
        concat_input=False,
        dropout_ratio=0.1,
        norm_cfg=dict(type="BN", requires_grad=True),
        align_corners=False,
        loss_decode=loss_func
    ),
    train_cfg=dict(),
    test_cfg=dict(
        mode="slide",
        stride=(int(tile_size / 2), int(tile_size / 2)),
        crop_size=(tile_size, tile_size),
    ),
)
gpu_ids = range(0, 1)
auto_resume = False<|MERGE_RESOLUTION|>--- conflicted
+++ resolved
@@ -69,23 +69,11 @@
 
 save_path = work_dir
 train_pipeline = [
-<<<<<<< HEAD
-    dict(
-        type="LoadGeospatialImageFromFile",
-        to_float32=image_to_float32,
-        channels_last=True
-    ),
-    dict(type="LoadGeospatialAnnotations", reduce_zero_label=False),
-    dict(type="BandsExtract", bands=bands),
-    dict(type="RandomFlip", prob=0.5),
-    dict(type="ToTensor", keys=["img", "gt_semantic_seg"]),
-=======
     dict(type='LoadGeospatialImageFromFile', to_float32=image_to_float32),
     dict(type='LoadGeospatialAnnotations', reduce_zero_label=False),
     dict(type='BandsExtract', bands=bands),
     dict(type='RandomFlip', prob=0.5),
     dict(type='ToTensor', keys=['img', 'gt_semantic_seg']),
->>>>>>> 99682699
     # to channels first
     dict(type="TorchPermute", keys=["img"], order=(2, 0, 1)),
     dict(type="TorchNormalize", **img_norm_cfg),
@@ -113,19 +101,9 @@
     dict(type="Collect", keys=["img", "gt_semantic_seg"])
 ]
 test_pipeline = [
-<<<<<<< HEAD
-    dict(
-        type="LoadGeospatialImageFromFile",
-        to_float32=image_to_float32,
-        channels_last=True
-    ),
-    dict(type="BandsExtract", bands=bands),
-    dict(type="ToTensor", keys=["img"]),
-=======
     dict(type='LoadGeospatialImageFromFile', to_float32=image_to_float32),
     dict(type='BandsExtract', bands=bands),
     dict(type='ToTensor', keys=['img']),
->>>>>>> 99682699
     # to channels first
     dict(type="TorchPermute", keys=["img"], order=(2, 0, 1)),
     dict(type="TorchNormalize", **img_norm_cfg),
