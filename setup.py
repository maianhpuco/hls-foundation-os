--- conflicted
+++ resolved
@@ -11,12 +11,8 @@
     install_requires=
     [
         "mmsegmentation @ git+https://github.com/open-mmlab/mmsegmentation.git@186572a3ce64ac9b6b37e66d58c76515000c3280",
-<<<<<<< HEAD
         "rasterio",
-        "tifffile",
-=======
         "rioxarray",
->>>>>>> 99682699
         "einops",
         "timm==0.4.12",
         "tensorboard",
