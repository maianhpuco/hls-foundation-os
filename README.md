# Image segmentation by foundation model finetuning

<<<<<<< HEAD
This repository shows three examples of how [Prithvi](https://huggingface.co/ibm-nasa-geospatial/Prithvi-100M) can be finetuned for downstream tasks. The examples include flood detection using Sentinel-2 data from the [Sen1Floods11](https://github.com/cloudtostreet/Sen1Floods11) dataset, burn scars detection using the [NASA HLS fire scars dataset](https://huggingface.co/datasets/nasa-impact/hls_burn_scars) and multi-temporal crop classification using the [NASA HLS multi-temporal crop classification dataset](https://huggingface.co/datasets/ibm-nasa-geospatial/multi-temporal-crop-classification).
=======
This repository shows three examples of how [Prithvi](https://huggingface.co/ibm-nasa-geospatial/Prithvi-100M) can be finetuned for downstream tasks. These are flood detection using the Sentinel 2 data from [Sen1Floods11](https://github.com/cloudtostreet/Sen1Floods11) dataset, burn scars detection using the [NASA HLS fire scars dataset](https://huggingface.co/datasets/nasa-impact/hls_burn_scars) and multi-temporal crop classification using the [NASA HLS multi-temporal crop classification dataset](https://huggingface.co/datasets/ibm-nasa-geospatial/multi-temporal-crop-classification). More details on each model can also be found in the model card part of the [IBM-NASA Hugging Face org page](https://huggingface.co/ibm-nasa-geospatial).
>>>>>>> c4145a3e

## The approach
### Background
To finetune for these tasks in this repository, we make use of [MMSegmentation](https://mmsegmentation.readthedocs.io/en/0.x/), which provides an extensible framework for segmentation tasks. 

[MMSegmentation](https://mmsegmentation.readthedocs.io/en/0.x/) allows us to concatenate necks and heads appropriate for any segmentation downstream task to the encoder, and then perform the finetuning. This only requires setting up a config file detailing the desired model architecture, dataset setup and training strategy. 

We build extensions on top of [MMSegmentation](https://mmsegmentation.readthedocs.io/en/0.x/) to support our encoder and provide classes to read and augment remote sensing data (from .tiff files) using [MMSegmentation](https://mmsegmentation.readthedocs.io/en/0.x/) data pipelines. These extensions can be found in the [geospatial_fm](./geospatial_fm/) directory, and they are installed as a package on the top of [MMSegmentation](https://mmsegmentation.readthedocs.io/en/0.x/) for ease of use. If more advanced functionality is necessary, it should be added there.

### The pretrained backbone
The pretrained model we work with is a [ViT](https://arxiv.org/abs/2010.11929)operating as a [Masked Autoencoder](https://arxiv.org/abs/2111.06377), trained on [HLS](https://hls.gsfc.nasa.gov/) data. The encoder from this model is made available as the backbone and the weights can be downloaded from Hugging Face [here](https://huggingface.co/ibm-nasa-geospatial/Prithvi-100M/blob/main/Prithvi_100M.pt).


### The architectures
We use a simple architecture that adds a neck and segmentation head to the backbone. The neck concatenates and processes the transformer's token based embeddings into an embedding that can be fed into convolutional layers. The head processes this embedding into a segmentation mask. The code for the architecture can be found in [this file](./geospatial_fm/geospatial_fm.py).

### The pipeline
Additionally, we provide extra components for data loading pipelines in [geospatial_pipelines.py](./geospatial_fm/geospatial_pipelines.py). These are documented in the file.
We observe the MMCV convention that all operations assumes a channel-last format. Our tiff loader also assumes this is the format in which files are written, and offers a flag to automatically transpose a to channel-last format if this is not the case.
*However*, we also introduce some components with the prefix `Torch`, such as `TorchNormalize`. These components assume the torch convention of channel-first.

At some point during the pipeline, before feeding the data to the model, it is necessary to change to channel-first format.
We reccomend implementing the change after the `ToTensor` operation (which is also necessary at some point), using the `TorchPermute` operation.
## Setup
### Dependencies
1. Clone this repository
2. `conda create -n <environment-name> python==3.9`
3. `conda activate <environment-name>`
4. Install torch (tested for >=1.7.1 and <=11) and torchvision (tested for >=0.8.2 and <=0.12). This may vary with your system. Please check at: https://pytorch.org/get-started/previous-versions/.
    1. e.g.: `pip install torch==1.11.0+cu115 torchvision==0.12.0+cu115 --extra-index-url https://download.pytorch.org/whl/cu115`
5. `cd` into the cloned repo
5. `pip install -e .`
6. `pip install -U openmim`
7. `mim install mmcv-full==1.6.2 -f https://download.openmmlab.com/mmcv/dist/{cuda_version}/{torch_version}/index.html`. Note that pre-built wheels (fast installs without needing to build) only exist for some versions of torch and CUDA. Check compatibilities here: https://mmcv.readthedocs.io/en/v1.6.2/get_started/installation.html
    1. e.g.: `mim install mmcv-full==1.6.2 -f https://download.openmmlab.com/mmcv/dist/11.5/1.11.0/index.html`

### Data

The flood detection dataset can be downloaded from [Sen1Floods11](https://github.com/cloudtostreet/Sen1Floods11). Splits in the `mmsegmentation` format are available in the `data_splits` folders.


The [NASA HLS fire scars dataset](https://huggingface.co/datasets/nasa-impact/hls_burn_scars) can be downloaded from Hugging Face.

The [NASA HLS multi-temporal crop classification dataset](https://huggingface.co/datasets/ibm-nasa-geospatial/multi-temporal-crop-classification) can be downloaded from Hugging Face.


## Running the finetuning
1. In the `configs` folder there are three config examples for the three segmentation tasks. Complete the configs with your setup specifications. Parts that must be completed are marked with `#TO BE DEFINED BY USER`. They relate to the location where you downloaded the dataset, pretrained model weights, the test set (e.g. regular one or Bolivia out of bag data) and where you are going to save the experiment outputs.

2. 
    a. With the conda env created above activated, run:
    
    `mim train mmsegmentation --launcher pytorch configs/sen1floods11_config.py` or 
    
    `mim train mmsegmentation --launcher pytorch configs/burn_scars.py` or
    
    `mim train mmsegmentation --launcher pytorch configs/multi_temporal_crop_classification.py`
    
    b. To run testing: 
    
    `mim test mmsegmentation configs/sen1floods11_config.py --checkpoint /path/to/best/checkpoint/model.pth --eval "mIoU"` or 
    
    `mim test mmsegmentation configs/burn_scars.py --checkpoint /path/to/best/checkpoint/model.pth --eval "mIoU"` or
    
    `mim test mmsegmentation configs/multi_temporal_crop_classification.py --checkpoint /path/to/best/checkpoint/model.pth --eval "mIoU"`

## Checkpoints on Hugging Face
We also provide checkpoints on Hugging Face for the [burn scars detection](https://huggingface.co/ibm-nasa-geospatial/Prithvi-100M-burn-scar) and the [multi temporal crop classification tasks](https://huggingface.co/ibm-nasa-geospatial/Prithvi-100M-multi-temporal-crop-classification).

## Running the inference
We provide a script to run inference on new data in GeoTIFF format. The data can be of any shape (e.g. height and width) as long as it follows the bands/channels of the original dataset. An example is shown below.

```
python model_inference.py -config /path/to/config/config.py -ckpt /path/to/checkpoint/checkpoint.pth -input /input/folder/ -output /output/folder/ -input_type tif -bands "[0,1,2,3,4,5]"
```

The `bands` parameter is useful in case the files used to run inference have the data in different orders/indexes than the original dataset.

## Additional documentation
<<<<<<< HEAD
This project builds on [MMSegmentation](https://mmsegmentation.readthedocs.io/en/0.x/) and [MMCV](https://mmcv.readthedocs.io/en/v1.5.0/). For additional documentation, consult their docs (Please note this is currently version 0.30.0 of MMSegmentation and version 1.5.0 of MMCV, not the latest versions).
=======
This project builds on [MMSegmentation](https://mmsegmentation.readthedocs.io/en/0.x/) and [MMCV](https://mmcv.readthedocs.io/en/v1.5.0/). For additional documentation, consult their docs (please note this is currently version 0.30.0 of MMSegmentation and version 1.5.0 of MMCV, not latest).

## Citation

If this repository helped your research, please cite `HLS foundation` in your publications. Here is an example BibTeX entry:

```
@software{HLS_Foundation_2023,
    author = {Jakubik, Johannes and Chu, Linsong and Fraccaro, Paolo and Bangalore, Ranjini and Lambhate, Devyani and Das, Kamal and Oliveira Borges, Dario and Kimura, Daiki and Simumba, Naomi and Szwarcman, Daniela and Muszynski, Michal and Weldemariam, Kommy and Zadrozny, Bianca and Ganti, Raghu and Costa, Carlos and Watson, Campbell and Mukkavilli, Karthik and Roy, Sujit and Phillips, Christopher and Ankur, Kumar and Ramasubramanian, Muthukumaran and Gurung, Iksha and Ji, Wei and Avery, Ryan and Ramachandran, Rahul and Maskey, Manil and Olofossen, Pontus and Fancher, Elizabeth and Lee, Tsengdar and Murphy, Kevin and Duffy, Dan and Little, Mike and Alemohammad, Hamed and Cecil, Michael and Li, Steve and Khallaghi, Sam and Godwin, Denys and Ahmadi, Maryam and Kordi, Fatemeh and Saux, Bertrand and Pastick, Neal and Doucette, Peter and Fleckenstein, Rylie and Luanga, Dalton and Corvin, Alex and Granger, Erwan},
    doi    = {https://huggingface.co/ibm-nasa-geospatial/Prithvi-100M},
    month  = aug,
    title  = {{HLS Foundation}},
    url    = {https://github.com/nasa-impact/hls-foundation-os},
    year   = {2023}
}
```
>>>>>>> c4145a3e
<|MERGE_RESOLUTION|>--- conflicted
+++ resolved
@@ -1,10 +1,6 @@
 # Image segmentation by foundation model finetuning
 
-<<<<<<< HEAD
 This repository shows three examples of how [Prithvi](https://huggingface.co/ibm-nasa-geospatial/Prithvi-100M) can be finetuned for downstream tasks. The examples include flood detection using Sentinel-2 data from the [Sen1Floods11](https://github.com/cloudtostreet/Sen1Floods11) dataset, burn scars detection using the [NASA HLS fire scars dataset](https://huggingface.co/datasets/nasa-impact/hls_burn_scars) and multi-temporal crop classification using the [NASA HLS multi-temporal crop classification dataset](https://huggingface.co/datasets/ibm-nasa-geospatial/multi-temporal-crop-classification).
-=======
-This repository shows three examples of how [Prithvi](https://huggingface.co/ibm-nasa-geospatial/Prithvi-100M) can be finetuned for downstream tasks. These are flood detection using the Sentinel 2 data from [Sen1Floods11](https://github.com/cloudtostreet/Sen1Floods11) dataset, burn scars detection using the [NASA HLS fire scars dataset](https://huggingface.co/datasets/nasa-impact/hls_burn_scars) and multi-temporal crop classification using the [NASA HLS multi-temporal crop classification dataset](https://huggingface.co/datasets/ibm-nasa-geospatial/multi-temporal-crop-classification). More details on each model can also be found in the model card part of the [IBM-NASA Hugging Face org page](https://huggingface.co/ibm-nasa-geospatial).
->>>>>>> c4145a3e
 
 ## The approach
 ### Background
@@ -84,9 +80,6 @@
 The `bands` parameter is useful in case the files used to run inference have the data in different orders/indexes than the original dataset.
 
 ## Additional documentation
-<<<<<<< HEAD
-This project builds on [MMSegmentation](https://mmsegmentation.readthedocs.io/en/0.x/) and [MMCV](https://mmcv.readthedocs.io/en/v1.5.0/). For additional documentation, consult their docs (Please note this is currently version 0.30.0 of MMSegmentation and version 1.5.0 of MMCV, not the latest versions).
-=======
 This project builds on [MMSegmentation](https://mmsegmentation.readthedocs.io/en/0.x/) and [MMCV](https://mmcv.readthedocs.io/en/v1.5.0/). For additional documentation, consult their docs (please note this is currently version 0.30.0 of MMSegmentation and version 1.5.0 of MMCV, not latest).
 
 ## Citation
@@ -102,5 +95,4 @@
     url    = {https://github.com/nasa-impact/hls-foundation-os},
     year   = {2023}
 }
-```
->>>>>>> c4145a3e
+```