# Image segmentation by foundation model finetuning
<<<<<<< HEAD
This repository shows two examples of how the geospatial foundation model can be finetuned for downstream tasks. These are flood detection using the [Sen1Floods11](https://github.com/cloudtostreet/Sen1Floods11) dataset and fire scars detection using the NASA fire scars dataset [NASA fire scars dataset](https://huggingface.co/datasets/nasa-impact/hls_burn_scars)

## The approach
### Background
We provide a pretrained backbone that can be used for various downstream remote sensing tasks.

=======
This repository shows three examples of how [Prithvi](https://huggingface.co/ibm-nasa-geospatial/Prithvi-100M) can be finetuned for downstream tasks. These are flood detection using the Sentinel 2 data from [Sen1Floods11](https://github.com/cloudtostreet/Sen1Floods11) dataset, burn scars detection using the [NASA HLS fire scars dataset](https://huggingface.co/datasets/nasa-impact/hls_burn_scars) and multi-temporal crop classification using the [NASA HLS multi-temporal crop classification dataset](https://huggingface.co/datasets/ibm-nasa-geospatial/multi-temporal-crop-classification).

## The approach
### Background
>>>>>>> 464e9f2f
To finetune for these tasks in this repository, we make use of [MMSegmentation](https://mmsegmentation.readthedocs.io/en/0.x/), which provides an extensible framework for segmentation tasks. 

[MMSegmentation](https://mmsegmentation.readthedocs.io/en/0.x/) allows us to concatenate necks and heads appropriate for any segmentation downstream task to the encoder, and then perform the finetuning. This only requires the setup of a config file detailing the desired model architecture, dataset setup and training strategy. 

We build extensions on top of [MMSegmentation](https://mmsegmentation.readthedocs.io/en/0.x/) to support our encoder and provide classes to read and augment remote sensing data (from .tiff files) using [MMSegmentation](https://mmsegmentation.readthedocs.io/en/0.x/) data pipelines. These extensions can be found in the [geospatial_fm](./geospatial_fm/) directory, and they are installed as a package on the top of [MMSegmentation](https://mmsegmentation.readthedocs.io/en/0.x/) for easy to use. If more advanced functionality is necessary, it should be added there.

### The pretrained backbone
The pretrained model we work with is a [ViT](https://arxiv.org/abs/2010.11929) trained as a [Masked Auto Encoder](https://arxiv.org/abs/2111.06377). This is trained on [HLS](https://hls.gsfc.nasa.gov/) data. The encoder from this model is made available as the backbone and the weights can be downloaded from Hugging Face [here](https://huggingface.co/ibm-nasa-geospatial/Prithvi-100M/blob/main/Prithvi_100M.pt).

<<<<<<< HEAD
### The architecture
We provide a simple architecture in [the configuration file](./configs/config.py) that adds a neck and segmentation head to the backbone. The neck concatenates and processes the transformer's token based embeddings into one that can be fed into convolutional layers. The head processes this embedding into a segmentation mask. The code for these can be found in [this file](./geospatial_fm/geospatial_fm.py).

=======
### The architectures
We use a simple architecture that adds a neck and segmentation head to the backbone. The neck concatenates and processes the transformer's token based embeddings into one that can be fed into convolutional layers. The head processes this embedding into a segmentation mask. The code for these can be found in [this file](./geospatial_fm/geospatial_fm.py).

### The pipeline
We additionally provide extra components for data loading pipelines in [geospatial_pipelines.py](./geospatial_fm/geospatial_pipelines.py). These are documented in the file.
We observe the MMCV convention that all operations assume channels last format. Our tiff loader also assumes this is the format files are written in, and offers a flag to automatically transpose to channels last format if this is not the case.
*However*, we also introduce some components with the prefix `Torch`, e.g. `TorchNormalize`. These components assume the torch convention of channels first.

At some point during the pipeline, before feeding the data to the model, it is necessary to change to channels first format.
We reccomend doing after the `ToTensor` operation (which is also necessary at some point), using the `TorchPermute` operation.
>>>>>>> 464e9f2f
## Setup
### Dependencies
1. Clone this repository
2. `conda create -n <environment-name> python==3.9`
3. `conda activate <environment-name>`
<<<<<<< HEAD
4. Install torch and torchvision: `pip install torch==1.7.1 torchvision==0.8.2` (May vary with your system. Please check at https://pytorch.org/get-started/locally/)
5. `pip install .`
6. `pip install -U openmim`
7. `mim install mmcv-full==1.5.0` (This may take a while for torch > 1.7.1, as wheel must be built)

### Data

Download the flood detection dataset from [Sen1Floods11](https://github.com/cloudtostreet/Sen1Floods11).


Download the fire scars detection dataset from [Hugging Face](https://huggingface.co/datasets/nasa-impact/hls_burn_scars).


## Running the code
1. Complete the configs with your setup specifications. Parts that must be completed are marked with `#TO BE DEFINED BY USER`. They relate to where you downloaded the dataset, pretrained model weights, test set (e.g. regular one or Bolivia out of bag data) and where you are going to save the experiment outputs.

2. 
    a. With the conda env created above activated and from the `fine-tuning-examples` folder, run:
    
    `mim train mmsegmentation --launcher pytorch configs/sen1floods11_config.py` or 
    
    `mim train mmsegmentation --launcher pytorch configs/firescars_config.py` 

=======
4. Install torch (tested for >=1.7.1 and <=11) and torchvision (tested for >=0.8.2 and <=0.12). May vary with your system. Please check at: https://pytorch.org/get-started/previous-versions/.
    1. e.g.: `pip install torch==1.11.0+cu115 torchvision==0.12.0+cu115 --extra-index-url https://download.pytorch.org/whl/cu115`
5. `cd` into the cloned repo
5. `pip install -e .`
6. `pip install -U openmim`
7. `mim install mmcv-full==1.6.2 -f https://download.openmmlab.com/mmcv/dist/{cuda_version}/{torch_version}/index.html`. Note that pre-built wheels (fast installs without needing to build) only exist for some versions of torch and CUDA. Check compatibilities here: https://mmcv.readthedocs.io/en/v1.6.2/get_started/installation.html
    1. e.g.: `mim install mmcv-full==1.6.2 -f https://download.openmmlab.com/mmcv/dist/11.5/1.11.0/index.html`

### Data

Download the flood detection dataset from [Sen1Floods11](https://github.com/cloudtostreet/Sen1Floods11). Splits in the `mmsegmentation` format are available in the `data_splits` folders.


Download the [NASA HLS fire scars dataset](https://huggingface.co/datasets/nasa-impact/hls_burn_scars) from Hugging Face.

Download the [NASA HLS multi-temporal crop classification dataset](https://huggingface.co/datasets/ibm-nasa-geospatial/multi-temporal-crop-classification) fro Hugging Face.


## Running the finetuning
1. In the `configs` folder there are the three config examples for the three segmentation tasks. Complete the configs with your setup specifications. Parts that must be completed are marked with `#TO BE DEFINED BY USER`. They relate to where you downloaded the dataset, pretrained model weights, test set (e.g. regular one or Bolivia out of bag data) and where you are going to save the experiment outputs.

2. 
    a. With the conda env created above activated, run:
    
    `mim train mmsegmentation --launcher pytorch configs/sen1floods11_config.py` or 
    
    `mim train mmsegmentation --launcher pytorch configs/burn_scars_config.py` or
    
    `mim train mmsegmentation --launcher pytorch configs/multi_temporal_crop_classification.py`
    
>>>>>>> 464e9f2f
    b. To run testing: 
    
    `mim test mmsegmentation configs/sen1floods11_config.py --checkpoint /path/to/best/checkpoint/model.pth --eval "mIoU"` or 
    
<<<<<<< HEAD
    `mim test mmsegmentation configs/firescars_config.py --checkpoint /path/to/best/checkpoint/model.pth --eval "mIoU"`
    
=======
    `mim test mmsegmentation configs/burn_scars_config.py --checkpoint /path/to/best/checkpoint/model.pth --eval "mIoU"` or
    
    `mim test mmsegmentation configs/multi_temporal_crop_classification.py --checkpoint /path/to/best/checkpoint/model.pth --eval "mIoU"`

## Checkpoints on Hugging Face
We also provide checkpoints on Hugging Face for the [burn scars detection](https://huggingface.co/ibm-nasa-geospatial/Prithvi-100M-burn-scar) and the [multi temporal crop classification tasks](https://huggingface.co/ibm-nasa-geospatial/Prithvi-100M-multi-temporal-crop-classification).

## Running the inference
We provide a script to run inference on new data in geotiff format. The data can be of any shape (e.g. height and width) as long as it follows the bands/channels of the original dataset. Below an example:

```
python model_inference.py -config /path/to/config/config.py -ckpt /path/to/checkpoint/checkpoint.pth -input /input/folder/ -output /output/folder/ -input_type tif -bands "[0,1,2,3,4,5]"
```

The `bands` parameter is useful in case the files to run inference on have the data in different order/indexes than the original dataset.

>>>>>>> 464e9f2f
## Additional documentation
This project builds on [MMSegmentation](https://mmsegmentation.readthedocs.io/en/0.x/) and [MMCV](https://mmcv.readthedocs.io/en/v1.5.0/). For additional documentation, consult their docs (please note this is currently version 0.30.0 of MMSegmentation and version 1.5.0 of MMCV, not latest).<|MERGE_RESOLUTION|>--- conflicted
+++ resolved
@@ -1,17 +1,9 @@
 # Image segmentation by foundation model finetuning
-<<<<<<< HEAD
-This repository shows two examples of how the geospatial foundation model can be finetuned for downstream tasks. These are flood detection using the [Sen1Floods11](https://github.com/cloudtostreet/Sen1Floods11) dataset and fire scars detection using the NASA fire scars dataset [NASA fire scars dataset](https://huggingface.co/datasets/nasa-impact/hls_burn_scars)
 
-## The approach
-### Background
-We provide a pretrained backbone that can be used for various downstream remote sensing tasks.
-
-=======
 This repository shows three examples of how [Prithvi](https://huggingface.co/ibm-nasa-geospatial/Prithvi-100M) can be finetuned for downstream tasks. These are flood detection using the Sentinel 2 data from [Sen1Floods11](https://github.com/cloudtostreet/Sen1Floods11) dataset, burn scars detection using the [NASA HLS fire scars dataset](https://huggingface.co/datasets/nasa-impact/hls_burn_scars) and multi-temporal crop classification using the [NASA HLS multi-temporal crop classification dataset](https://huggingface.co/datasets/ibm-nasa-geospatial/multi-temporal-crop-classification).
 
 ## The approach
 ### Background
->>>>>>> 464e9f2f
 To finetune for these tasks in this repository, we make use of [MMSegmentation](https://mmsegmentation.readthedocs.io/en/0.x/), which provides an extensible framework for segmentation tasks. 
 
 [MMSegmentation](https://mmsegmentation.readthedocs.io/en/0.x/) allows us to concatenate necks and heads appropriate for any segmentation downstream task to the encoder, and then perform the finetuning. This only requires the setup of a config file detailing the desired model architecture, dataset setup and training strategy. 
@@ -21,11 +13,7 @@
 ### The pretrained backbone
 The pretrained model we work with is a [ViT](https://arxiv.org/abs/2010.11929) trained as a [Masked Auto Encoder](https://arxiv.org/abs/2111.06377). This is trained on [HLS](https://hls.gsfc.nasa.gov/) data. The encoder from this model is made available as the backbone and the weights can be downloaded from Hugging Face [here](https://huggingface.co/ibm-nasa-geospatial/Prithvi-100M/blob/main/Prithvi_100M.pt).
 
-<<<<<<< HEAD
-### The architecture
-We provide a simple architecture in [the configuration file](./configs/config.py) that adds a neck and segmentation head to the backbone. The neck concatenates and processes the transformer's token based embeddings into one that can be fed into convolutional layers. The head processes this embedding into a segmentation mask. The code for these can be found in [this file](./geospatial_fm/geospatial_fm.py).
 
-=======
 ### The architectures
 We use a simple architecture that adds a neck and segmentation head to the backbone. The neck concatenates and processes the transformer's token based embeddings into one that can be fed into convolutional layers. The head processes this embedding into a segmentation mask. The code for these can be found in [this file](./geospatial_fm/geospatial_fm.py).
 
@@ -36,37 +24,11 @@
 
 At some point during the pipeline, before feeding the data to the model, it is necessary to change to channels first format.
 We reccomend doing after the `ToTensor` operation (which is also necessary at some point), using the `TorchPermute` operation.
->>>>>>> 464e9f2f
 ## Setup
 ### Dependencies
 1. Clone this repository
 2. `conda create -n <environment-name> python==3.9`
 3. `conda activate <environment-name>`
-<<<<<<< HEAD
-4. Install torch and torchvision: `pip install torch==1.7.1 torchvision==0.8.2` (May vary with your system. Please check at https://pytorch.org/get-started/locally/)
-5. `pip install .`
-6. `pip install -U openmim`
-7. `mim install mmcv-full==1.5.0` (This may take a while for torch > 1.7.1, as wheel must be built)
-
-### Data
-
-Download the flood detection dataset from [Sen1Floods11](https://github.com/cloudtostreet/Sen1Floods11).
-
-
-Download the fire scars detection dataset from [Hugging Face](https://huggingface.co/datasets/nasa-impact/hls_burn_scars).
-
-
-## Running the code
-1. Complete the configs with your setup specifications. Parts that must be completed are marked with `#TO BE DEFINED BY USER`. They relate to where you downloaded the dataset, pretrained model weights, test set (e.g. regular one or Bolivia out of bag data) and where you are going to save the experiment outputs.
-
-2. 
-    a. With the conda env created above activated and from the `fine-tuning-examples` folder, run:
-    
-    `mim train mmsegmentation --launcher pytorch configs/sen1floods11_config.py` or 
-    
-    `mim train mmsegmentation --launcher pytorch configs/firescars_config.py` 
-
-=======
 4. Install torch (tested for >=1.7.1 and <=11) and torchvision (tested for >=0.8.2 and <=0.12). May vary with your system. Please check at: https://pytorch.org/get-started/previous-versions/.
     1. e.g.: `pip install torch==1.11.0+cu115 torchvision==0.12.0+cu115 --extra-index-url https://download.pytorch.org/whl/cu115`
 5. `cd` into the cloned repo
@@ -97,15 +59,10 @@
     
     `mim train mmsegmentation --launcher pytorch configs/multi_temporal_crop_classification.py`
     
->>>>>>> 464e9f2f
     b. To run testing: 
     
     `mim test mmsegmentation configs/sen1floods11_config.py --checkpoint /path/to/best/checkpoint/model.pth --eval "mIoU"` or 
     
-<<<<<<< HEAD
-    `mim test mmsegmentation configs/firescars_config.py --checkpoint /path/to/best/checkpoint/model.pth --eval "mIoU"`
-    
-=======
     `mim test mmsegmentation configs/burn_scars_config.py --checkpoint /path/to/best/checkpoint/model.pth --eval "mIoU"` or
     
     `mim test mmsegmentation configs/multi_temporal_crop_classification.py --checkpoint /path/to/best/checkpoint/model.pth --eval "mIoU"`
@@ -122,6 +79,5 @@
 
 The `bands` parameter is useful in case the files to run inference on have the data in different order/indexes than the original dataset.
 
->>>>>>> 464e9f2f
 ## Additional documentation
 This project builds on [MMSegmentation](https://mmsegmentation.readthedocs.io/en/0.x/) and [MMCV](https://mmcv.readthedocs.io/en/v1.5.0/). For additional documentation, consult their docs (please note this is currently version 0.30.0 of MMSegmentation and version 1.5.0 of MMCV, not latest).